secrets/
models/
<<<<<<< HEAD
__pycache__/
=======
>>>>>>> 78d10cb0
data/

*.parquet
*.db
*.pkl

# AutoGluon specific
AutogluonModels/
models/

# Data directories
data/backups/
data/parquet/

# Specific large files
data/backups/candles_backup_*.db
data/parquet/*_AG_combined.parquet
notebooks/AutogluonModels/
models/autogluon-*/<|MERGE_RESOLUTION|>--- conflicted
+++ resolved
@@ -1,18 +1,21 @@
+# Directories to ignore
 secrets/
 models/
-<<<<<<< HEAD
 __pycache__/
-=======
->>>>>>> 78d10cb0
 data/
+AutogluonModels/
 
+# Python cache files
+*.py[cod]
+*$py.class
+
+# Data files
 *.parquet
 *.db
 *.pkl
 
 # AutoGluon specific
-AutogluonModels/
-models/
+models/autogluon-*/
 
 # Data directories
 data/backups/
@@ -21,5 +24,4 @@
 # Specific large files
 data/backups/candles_backup_*.db
 data/parquet/*_AG_combined.parquet
-notebooks/AutogluonModels/
-models/autogluon-*/+notebooks/AutogluonModels/